--- conflicted
+++ resolved
@@ -95,7 +95,6 @@
       end
     end
 
-<<<<<<< HEAD
     it 'allows request headers to be set' do
       @driver.headers = {
         "Cookie" => "foo=bar",
@@ -105,14 +104,14 @@
       @driver.body.should include('COOKIE: foo=bar')
       @driver.body.should include('HOST: foo.com')
       @driver.reset!
-=======
+    end
+
     it 'supports rendering the page with a nonstring path' do
       file = POLTERGEIST_ROOT + '/spec/tmp/screenshot.png'
       FileUtils.rm_f file
       @driver.visit('/')
       @driver.render(Pathname(file))
       File.exist?(file).should == true
->>>>>>> 36cc2bb7
     end
 
     it 'supports executing multiple lines of javascript' do
